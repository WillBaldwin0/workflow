--- conflicted
+++ resolved
@@ -202,21 +202,12 @@
     return all_trajs
 
 
-<<<<<<< HEAD
-def run(*args, **kwargs):
+def optimize(*args, **kwargs):
     default_autopara_info={"num_inputs_per_python_subprocess":10}
 
     return autoparallelize(_run_autopara_wrappable, *args, 
                            default_autopara_info=default_autopara_info, **kwargs)
-autoparallelize_docstring(run, _run_autopara_wrappable, "Atoms")
-=======
-def optimize(*args, **kwargs):
-    def_autopara_info={"num_inputs_per_python_subprocess":10}
-
-    return autoparallelize(_run_autopara_wrappable, *args, 
-                           def_autopara_info=def_autopara_info, **kwargs)
 autoparallelize_docstring(optimize, _run_autopara_wrappable, "Atoms")
->>>>>>> fcfdda2f
 
 
 # Just a placeholder for now. Could perhaps include:
